--- conflicted
+++ resolved
@@ -108,18 +108,7 @@
         url="https://github.com/BD2KGenomics/toil",
         classifiers=["License :: OSI Approved :: Apache Software License"],
         license="Apache License v2.0",
-<<<<<<< HEAD
         install_requires=core_reqs,
-=======
-        install_requires=[
-            'dill==0.2.7.1',
-            'six>=1.10.0',
-            'future',
-            'requests==2.18.4',
-            'docker==2.5.1',
-            'subprocess32==3.5.0',
-            'python-dateutil'],
->>>>>>> b4fbe74d
         extras_require={
             'mesos': mesos_reqs,
             'aws': aws_reqs,
