--- conflicted
+++ resolved
@@ -660,15 +660,7 @@
         return bdm
 
     @classmethod
-<<<<<<< HEAD
     def _getNodesInCluster(cls, ctx, clusterName, preemptable=False, both=False):
-        pendingInstances = ctx.ec2.get_only_instances(filters={'instance.group-name': clusterName,
-                                                       'instance-state-name': 'pending'})
-
-        runningInstances = ctx.ec2.get_only_instances(filters={'instance.group-name': clusterName,
-                                                       'instance-state-name': 'running'})
-=======
-    def __getNodesInCluster(cls, ctx, clusterName, preemptable=False, both=False):
         for attempt in retry(predicate=AWSProvisioner.throttlePredicate):
             with attempt:
                 pendingInstances = ctx.ec2.get_only_instances(filters={'instance.group-name': clusterName,
@@ -677,7 +669,6 @@
             with attempt:
                 runningInstances = ctx.ec2.get_only_instances(filters={'instance.group-name': clusterName,
                                                                        'instance-state-name': 'running'})
->>>>>>> ef9f126a
         instances = set(pendingInstances)
         if not preemptable and not both:
             return [x for x in instances.union(set(runningInstances)) if x.spot_instance_request_id is None]
